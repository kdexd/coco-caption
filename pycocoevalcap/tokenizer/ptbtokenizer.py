--- conflicted
+++ resolved
@@ -5,13 +5,8 @@
 # Description : Do the PTB Tokenization and remove punctuations.
 #
 # Creation Date : 29-12-2014
-<<<<<<< HEAD
-# Last Modified : Thu Mar 19 09:39:46 2015
+# Last Modified : Thu Mar 19 09:40:57 2015
 # Authors : Hao Fang <hfang@uw.edu> and Tsung-Yi Lin <tl483@cornell.edu>
-=======
-# Last Modified : Wed 18 Mar 2015 07:50:54 AM PDT
-# Author : Hao Fang and Tsung-Yi Lin
->>>>>>> bf01c0fb
 
 import os
 import sys
